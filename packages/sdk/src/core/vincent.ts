--- conflicted
+++ resolved
@@ -1,13 +1,8 @@
 import { LIT_NETWORKS_KEYS } from '@lit-protocol/types';
 import { ethers } from 'ethers';
 import { PKPEthersWallet } from '@lit-protocol/pkp-ethers';
-<<<<<<< HEAD
 import { DelegateeSigs, fetchDelegatedAgentPKPs, setDelegateeWallet, updateDelegateeWallet } from '../pkp';
 import { createPKPSigner, createPKPSignedJWT, verifyJWTSignature, createJWTConfig, decodeJWT, DecodedJWT } from '../auth';
-=======
-import { DelegateeSigs } from '../pkp';
-import { createPKPSigner, createPKPSignedJWT, verifyJWTSignature, createJWTConfig } from '../auth';
->>>>>>> 15c76059
 import { IStorage, Storage } from '../auth';
 
 export interface VincentSDKConfig {
