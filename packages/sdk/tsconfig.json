{
  "compilerOptions": {
    "target": "es2018",
    "module": "esnext",
    "lib": ["dom", "esnext"],
    "importHelpers": true,
    "declaration": true,
    "sourceMap": true,
    "rootDir": "src",
    "outDir": "./dist",
    "strict": true,
    "noImplicitAny": true,
    "strictNullChecks": true,
    "noImplicitThis": true,
    "moduleResolution": "node",
    "baseUrl": "./",
    "paths": {
      "*": ["node_modules/*"]
    },
    "esModuleInterop": true,
<<<<<<< HEAD
    "resolveJsonModule": true
=======
    "resolveJsonModule": true,
    "skipLibCheck": true
>>>>>>> 5f55315f
  },
  "include": ["src"],
  "exclude": ["node_modules", "dist", "tests"]
}<|MERGE_RESOLUTION|>--- conflicted
+++ resolved
@@ -18,12 +18,8 @@
       "*": ["node_modules/*"]
     },
     "esModuleInterop": true,
-<<<<<<< HEAD
-    "resolveJsonModule": true
-=======
     "resolveJsonModule": true,
     "skipLibCheck": true
->>>>>>> 5f55315f
   },
   "include": ["src"],
   "exclude": ["node_modules", "dist", "tests"]
